--- conflicted
+++ resolved
@@ -1,20 +1,3 @@
-<<<<<<< HEAD
-FROM continuumio/miniconda3:4.10.3
-RUN apt-get update && apt-get install -y build-essential && rm -rf /var/lib/apt/lists/*
-RUN conda config --set channel_priority strict 
-RUN conda install -y -c conda-forge rtree==0.9.7 fenics==2019.1.0 python==3.9 gmsh==4.10.5 hdf5==1.10.6 h5py==2.10.0 Jinja2==2.11.3
-RUN pip install git+https://github.com/AllenInstitute/AllenSDK.git
-RUN pip install git+https://github.com/AllenInstitute/neuron_morphology@science_staging
-WORKDIR /usr/local/src
-RUN git clone https://github.com/AllenInstitute/ccf_streamlines.git &&\
-    pip install ./ccf_streamlines &&\
-    rm -rf /usr/local/src/ccf_streamlines
-WORKDIR /usr/local/src/skeleton_keys
-COPY setup.cfg  /usr/local/src/skeleton_keys
-RUN python3 -c "import configparser; c = configparser.ConfigParser(); c.read('setup.cfg'); print(c['options']['install_requires'])" | xargs pip install
-COPY . /usr/local/src/skeleton_keys
-RUN python setup.py install
-=======
 FROM condaforge/mambaforge:4.9.2-5 as conda
 RUN apt-get update && \
     apt-get install -y build-essential libglu1 \
@@ -39,5 +22,4 @@
 # SHELL ["/bin/bash", "-c"]
 # ENTRYPOINT source /venv/bin/activate && \
 #     python --version
-# WORKDIR /usr/local/src/skeleton_keys
->>>>>>> 422ff7a5
+# WORKDIR /usr/local/src/skeleton_keys