--- conflicted
+++ resolved
@@ -51,11 +51,7 @@
 def main(args):
     # Load specimen IDs
     specimen_id_file = args["specimen_id_file"]
-<<<<<<< HEAD
-    specimen_ids = np.loadtxt(read_bytes(specimen_id_file)).astype(int)
-=======
-    specimen_ids = np.loadtxt(specimen_id_file, ndmin=1).astype(int)
->>>>>>> ca1f48f1
+    specimen_ids = np.loadtxt(read_bytes(specimen_id_file),ndmin=1)).astype(int)
 
     # Load depth profiles
     aligned_depth_profile_file = args["aligned_depth_profile_file"]
