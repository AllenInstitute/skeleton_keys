--- conflicted
+++ resolved
@@ -30,28 +30,18 @@
     convert_and_translate_snapped_to_microns,
 )
 from skeleton_keys.upright import corrected_without_uprighting_morph
-<<<<<<< HEAD
-from skeleton_keys.layer_alignment import layer_aligned_y_values
-from skeleton_keys.io import read_json_file
+from skeleton_keys.io import read_json_file,load_default_layer_template
 from skeleton_keys import cloudfields
-=======
-from skeleton_keys.io import load_default_layer_template
 from skeleton_keys.layer_alignment import layer_aligned_y_values_for_morph, cortex_thickness_aligned_y_values_for_morph
 
->>>>>>> ca1f48f1
 
 class LayerAlignedSwcSchema(ags.ArgSchema):
     specimen_id = ags.fields.Integer(description="Specimen ID")
     swc_path = cloudfields.InputFile(
         description="path to SWC file (optional)", default=None, allow_none=True
     )
-<<<<<<< HEAD
-    layer_depths_file = cloudfields.InputFile(default="avg_layer_depths.json")
+    layer_depths_file = cloudfields.InputFile(default=None, allow_none=True)
     output_file = cloudfields.OutputFile(default="output.swc")
-=======
-    layer_depths_file = ags.fields.InputFile(default=None, allow_none=True)
-    output_file = ags.fields.OutputFile(default="output.swc")
->>>>>>> ca1f48f1
     correct_for_shrinkage = ags.fields.Boolean(
         default=True,
         description="Whether to correct for shrinkage",
@@ -92,17 +82,11 @@
         swc_path = swc_paths_from_database([specimen_id])[specimen_id]
 
     # Load the reference layer depths
-<<<<<<< HEAD
-    avg_layer_depths = read_json_file(args["layer_depths_file"])
-=======
     layer_depths_file = args['layer_depths_file']
     if layer_depths_file:
-        with open(layer_depths_file, "r") as f:
-            avg_layer_depths = json.load(f)
+        avg_layer_depths = read_json_file(args["layer_depths_file"])
     else:
         avg_layer_depths = load_default_layer_template()
-
->>>>>>> ca1f48f1
 
     layer_list = args["layer_list"]
 
