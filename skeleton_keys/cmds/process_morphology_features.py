--- conflicted
+++ resolved
@@ -21,9 +21,12 @@
 from neuron_morphology.feature_extractor.data import Data
 from neuron_morphology.feature_extractor.feature_extractor import FeatureExtractor
 from neuron_morphology.feature_extractor.utilities import unnest
-from neuron_morphology.transforms.pia_wm_streamlines.calculate_pia_wm_streamlines import run_streamlines
+from neuron_morphology.transforms.pia_wm_streamlines.calculate_pia_wm_streamlines import (
+    run_streamlines,
+)
 from neuron_morphology.transforms.upright_angle.compute_angle import get_upright_angle
 import os
+
 
 class ProcessMorphologyFeaturesParameters(ags.ArgSchema):
     specimen_id_file = ags.fields.InputFile(
@@ -37,7 +40,8 @@
     swc_dir = ags.fields.InputDir(
         default=None,
         allow_none=True,
-        description= "optional - folder to find swc files, assuming specimen_id.swc is filename")
+        description="optional - folder to find swc files, assuming specimen_id.swc is filename",
+    )
 
     aligned_depth_profile_file = ags.fields.InputFile(
         description="CSV file with layer-aligned depth profile information",
@@ -49,7 +53,8 @@
         ags.fields.String,
         default=["1", "2/3", "4", "5", "6a", "6b"],
         cli_as_single_argument=True,
-        descripton="List of layer names")
+        descripton="List of layer names",
+    )
     analyze_axon = ags.fields.Boolean(
         description="Whether to analyze axon compartments",
         default=False,
@@ -107,13 +112,15 @@
     """Obtain soma locations from DataFrame"""
     res = []
     for i, r in df.itertuples():
-        res.append({
-            "specimen_id": i,
-            "feature": "aligned_dist_from_pia",
-            "compartment_type": "soma",
-            "dimension": "none",
-            "value": r,
-        })
+        res.append(
+            {
+                "specimen_id": i,
+                "feature": "aligned_dist_from_pia",
+                "compartment_type": "soma",
+                "dimension": "none",
+                "value": r,
+            }
+        )
     return res
 
 
@@ -127,8 +134,7 @@
 
 def analyze_depth_profiles(df, preexisting_file, output_file):
     if preexisting_file is None:
-        transformed, loadings = calculate_pca_transforms_and_loadings(
-            df.values)
+        transformed, loadings = calculate_pca_transforms_and_loadings(df.values)
     else:
         loadings = pd.read_csv(preexisting_file, header=None).values
         transformed = apply_loadings_to_profiles(df.values, loadings)
@@ -146,8 +152,8 @@
     layer_list,
     analyze_axon,
     analyze_apical_dendrite,
-    analyze_basal_dendrite
-    ):
+    analyze_basal_dendrite,
+):
 
     # Load the morphology and transform if necessary
     morph = morphology_from_swc(swc_path)
@@ -212,7 +218,10 @@
             result_y["dimension"] = "y"
             result_y["value"] = value[1]
             result_list += [result_x, result_y]
-        elif primary_feature in dendrite_only_features and compartment_name in ("basal_dendrite", "apical_dendrite"):
+        elif primary_feature in dendrite_only_features and compartment_name in (
+            "basal_dendrite",
+            "apical_dendrite",
+        ):
             result["dimension"] = "none"
             result["value"] = value
             result_list.append(result)
@@ -253,13 +262,15 @@
             else:
                 up += 1
         for val, dim in zip((down, side, up), ("down", "side", "up")):
-            result_list.append({
-                "specimen_id": specimen_id,
-                "feature": "stem_exit",
-                "compartment_type": "basal_dendrite",
-                "dimension": dim,
-                "value": val / total_stems,
-            })
+            result_list.append(
+                {
+                    "specimen_id": specimen_id,
+                    "feature": "stem_exit",
+                    "compartment_type": "basal_dendrite",
+                    "dimension": dim,
+                    "value": val / total_stems,
+                }
+            )
 
     if "axon.calculate_stem_exit_and_distance" in long_results:
         # find closest one
@@ -270,20 +281,24 @@
                 closest_distance = distance
                 closest_theta = theta
 
-        result_list.append({
-            "specimen_id": specimen_id,
-            "feature": "exit_theta",
-            "compartment_type": "axon",
-            "dimension": "none",
-            "value": closest_theta,
-        })
-        result_list.append({
-            "specimen_id": specimen_id,
-            "feature": "exit_distance",
-            "compartment_type": "axon",
-            "dimension": "none",
-            "value": closest_distance,
-        })
+        result_list.append(
+            {
+                "specimen_id": specimen_id,
+                "feature": "exit_theta",
+                "compartment_type": "axon",
+                "dimension": "none",
+                "value": closest_theta,
+            }
+        )
+        result_list.append(
+            {
+                "specimen_id": specimen_id,
+                "feature": "exit_distance",
+                "compartment_type": "axon",
+                "dimension": "none",
+                "value": closest_distance,
+            }
+        )
 
     return result_list
 
@@ -295,35 +310,33 @@
 
     # Get paths to SWC files
     swc_paths_file = args["swc_paths_file"]
-    swc_dir = args['swc_dir']
+    swc_dir = args["swc_dir"]
     if swc_paths_file is not None:
         with open(swc_paths_file, "r") as f:
             swc_paths = json.load(f)
         # ensure IDs are ints
         swc_paths = {int(k): v for k, v in swc_paths.items()}
     elif swc_dir is not None:
-        swc_paths = {k:os.path.join(swc_dir, f'{k}.swc') for k in specimen_ids}
+        swc_paths = {k: os.path.join(swc_dir, f"{k}.swc") for k in specimen_ids}
     else:
         swc_paths = swc_paths_from_database(specimen_ids)
 
     # Load soma depths
     aligned_soma_file = args["aligned_soma_file"]
     soma_loc_df = pd.read_csv(aligned_soma_file, index_col=0)
-<<<<<<< HEAD
-    soma_loc_res = soma_locations(soma_loc_df.loc[soma_loc_df.index, :])
-=======
-    soma_loc_res = soma_locations(soma_loc_df.loc[soma_loc_df.index.intersection(specimen_ids), :])
->>>>>>> 4b6cd06f
+    soma_loc_res = soma_locations(
+        soma_loc_df.loc[soma_loc_df.index.intersection(specimen_ids), :]
+    )
 
     # Load depth profiles
-    aligned_depth_profile_file = args['aligned_depth_profile_file']
+    aligned_depth_profile_file = args["aligned_depth_profile_file"]
     depth_profile_df = pd.read_csv(aligned_depth_profile_file, index_col=0)
 
     # Compartment analysis flags
-    analyze_axon_flag = args['analyze_axon']
-    analyze_basal_flag = args['analyze_basal_dendrite']
-    analyze_apical_flag = args['analyze_apical_dendrite']
-    analyze_basal_dendrite_depth_flag = args['analyze_basal_dendrite_depth']
+    analyze_axon_flag = args["analyze_axon"]
+    analyze_basal_flag = args["analyze_basal_dendrite"]
+    analyze_apical_flag = args["analyze_apical_dendrite"]
+    analyze_basal_dendrite_depth_flag = args["analyze_basal_dendrite_depth"]
 
     # Analyze depth profiles
     # Assumes that depth profile file has columns in the format:
@@ -340,17 +353,19 @@
         transformed = analyze_depth_profiles(
             axon_depth_df.loc[available_ids, :],
             args["axon_depth_profile_loadings_file"],
-            args["save_axon_depth_profile_loadings_file"]
+            args["save_axon_depth_profile_loadings_file"],
         )
         for i, sp_id in enumerate(specimen_ids):
             for j in range(transformed.shape[1]):
-                depth_result.append({
-                    "specimen_id": sp_id,
-                    "feature": f"depth_pc_{j}",
-                    "compartment_type": "axon",
-                    "dimension": "none",
-                    "value": transformed[i, j],
-                })
+                depth_result.append(
+                    {
+                        "specimen_id": sp_id,
+                        "feature": f"depth_pc_{j}",
+                        "compartment_type": "axon",
+                        "dimension": "none",
+                        "value": transformed[i, j],
+                    }
+                )
 
     if analyze_apical_flag:
         apical_depth_df = select_and_convert_depth_columns(depth_profile_df, "4_")
@@ -358,17 +373,19 @@
         transformed = analyze_depth_profiles(
             apical_depth_df.loc[available_ids, :],
             args["apical_dendrite_depth_profile_loadings_file"],
-            args["save_apical_dendrite_depth_profile_loadings_file"]
+            args["save_apical_dendrite_depth_profile_loadings_file"],
         )
         for i, sp_id in enumerate(specimen_ids):
             for j in range(transformed.shape[1]):
-                depth_result.append({
-                    "specimen_id": sp_id,
-                    "feature": f"depth_pc_{j}",
-                    "compartment_type": "apical_dendrite",
-                    "dimension": "none",
-                    "value": transformed[i, j],
-                })
+                depth_result.append(
+                    {
+                        "specimen_id": sp_id,
+                        "feature": f"depth_pc_{j}",
+                        "compartment_type": "apical_dendrite",
+                        "dimension": "none",
+                        "value": transformed[i, j],
+                    }
+                )
 
     if analyze_basal_flag:
         basal_depth_df = select_and_convert_depth_columns(depth_profile_df, "3_")
@@ -381,17 +398,19 @@
             transformed = analyze_depth_profiles(
                 basal_depth_df.loc[available_ids, :],
                 args["basal_dendrite_depth_profile_loadings_file"],
-                args["save_basal_dendrite_depth_profile_loadings_file"]
+                args["save_basal_dendrite_depth_profile_loadings_file"],
             )
             for i, sp_id in enumerate(available_ids):
                 for j in range(transformed.shape[1]):
-                    depth_result.append({
-                        "specimen_id": sp_id,
-                        "feature": f"depth_pc_{j}",
-                        "compartment_type": "basal_dendrite",
-                        "dimension": "none",
-                        "value": transformed[i, j],
-                    })
+                    depth_result.append(
+                        {
+                            "specimen_id": sp_id,
+                            "feature": f"depth_pc_{j}",
+                            "compartment_type": "basal_dendrite",
+                            "dimension": "none",
+                            "value": transformed[i, j],
+                        }
+                    )
 
     # determine pairs of compartments to compare
     profile_comparison_pairs = []
@@ -413,45 +432,54 @@
     for name_a, name_b, df_a, df_b in profile_comparison_pairs:
         emd_df = earthmover_distance_between_compartments(df_a, df_b)
         for r in emd_df.itertuples():
-            profile_comparison_result.append({
-                "specimen_id": r.Index,
-                "feature": f"emd_with_{name_b}",
-                "compartment_type": name_a,
-                "dimension": "none",
-                "value": r.emd,
-            })
+            profile_comparison_result.append(
+                {
+                    "specimen_id": r.Index,
+                    "feature": f"emd_with_{name_b}",
+                    "compartment_type": name_a,
+                    "dimension": "none",
+                    "value": r.emd,
+                }
+            )
         overlap_a_b_df = overlap_between_compartments(df_a, df_b)
         for r in overlap_a_b_df.itertuples():
             r_dict = r._asdict()
             for feature in ("frac_above", "frac_intersect", "frac_below"):
-                profile_comparison_result.append({
-                    "specimen_id": r.Index,
-                    "feature": f"{feature}_{name_b}",
-                    "compartment_type": name_a,
-                    "dimension": "none",
-                    "value": r_dict[feature],
-                })
+                profile_comparison_result.append(
+                    {
+                        "specimen_id": r.Index,
+                        "feature": f"{feature}_{name_b}",
+                        "compartment_type": name_a,
+                        "dimension": "none",
+                        "value": r_dict[feature],
+                    }
+                )
         overlap_b_a_df = overlap_between_compartments(df_b, df_a)
         for r in overlap_b_a_df.itertuples():
             for feature in ("frac_above", "frac_intersect", "frac_below"):
                 r_dict = r._asdict()
-                profile_comparison_result.append({
-                    "specimen_id": r.Index,
-                    "feature": f"{feature}_{name_a}",
-                    "compartment_type": name_b,
-                    "dimension": "none",
-                    "value": r_dict[feature],
-                })
+                profile_comparison_result.append(
+                    {
+                        "specimen_id": r.Index,
+                        "feature": f"{feature}_{name_a}",
+                        "compartment_type": name_b,
+                        "dimension": "none",
+                        "value": r_dict[feature],
+                    }
+                )
 
     # Analyze rest of morphological features of cell
-    map_input = [(
-        specimen_id,
-        swc_paths[specimen_id],
-        args['layer_list'],
-        analyze_axon_flag,
-        analyze_apical_flag,
-        analyze_basal_flag
-        ) for specimen_id in specimen_ids]
+    map_input = [
+        (
+            specimen_id,
+            swc_paths[specimen_id],
+            args["layer_list"],
+            analyze_axon_flag,
+            analyze_apical_flag,
+            analyze_basal_flag,
+        )
+        for specimen_id in specimen_ids
+    ]
     pool = Pool()
     morph_results = pool.starmap(specimen_morph_features, map_input)
 
@@ -463,7 +491,7 @@
     for res in morph_results:
         long_result += res
 
-    output_file = args['output_file']
+    output_file = args["output_file"]
     pd.DataFrame(long_result).to_csv(output_file)
 
 
