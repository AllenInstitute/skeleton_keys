--- conflicted
+++ resolved
@@ -266,46 +266,6 @@
 
     surf_df = geopandas.GeoDataFrame({"name": ['surf'], "geometry": [surf]})
 
-<<<<<<< HEAD
-    for _ in range(max_iter):
-        dx = dx_interp(cur_pos)
-        dy = dy_interp(cur_pos)
-        base_step = np.vstack([dx, dy]).T
-        base_step = base_step / np.linalg.norm(base_step, axis=1)[:, np.newaxis]
-        step = step_size * adaptive_scale[:, np.newaxis] * base_step
-        step[finished] = 0 * step[finished]
-        next_pos = cur_pos + step
-        ray_list = [shapely.geometry.LineString([tuple(pos[i, :]), tuple(next_pos[i, :])]) for i in range(cur_pos.shape[0]) if not finished[i]]
-        ray_df = geopandas.GeoDataFrame({"ind": orig_ind[~finished], "geometry": ray_list})
-        intersect_df = surf_df.sjoin(ray_df, how='inner', predicate='intersects')
-
-        # handle matches
-        for ind in intersect_df['ind']:
-            if adaptive_scale[ind] > 1:
-                # Reduce scale and try again from same point
-                adaptive_scale[ind] /= 2
-                next_pos[ind, :] = cur_pos[ind, :]
-                continue
-            ray = ray_df.set_index("ind").at[ind, "geometry"]
-            intersection = ray.intersection(surf)
-            if intersection.geom_type == "MultiPoint":
-                cur_pt = shapely.geometry.Point(cur_pos[ind, :])
-                dist = np.inf
-                for test_pt in intersection.geoms:
-                    test_dist = cur_pt.distance(test_pt)
-                    if test_dist < dist:
-                        dist = test_dist
-                        closest_pt = test_pt
-                intersection_pt = list(closest_pt.coords)
-            else:
-                intersection_pt = list(intersection.coords)
-            depths_of_intersections[ind] = float(depth_interp(intersection_pt[0]))
-            finished[ind] = True
-
-        if np.all(finished):
-            break
-        cur_pos = next_pos
-=======
     with tqdm(total=pos.shape[0]) as pbar:
         for _ in range(max_iter):
             dx = dx_interp(cur_pos)
@@ -346,7 +306,6 @@
             if np.all(finished):
                 break
             cur_pos = next_pos
->>>>>>> ca1f48f1
     return depths_of_intersections
 
 
